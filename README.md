# Noisia

**Harmful workload generator for PostgreSQL.**

---

#### Supported workloads:
- `idle transactions` - active transactions on hot-write tables that do nothing during their lifetime.
- `rollbacks` - fake invalid queries that generate errors and increase rollbacks counter.
<<<<<<< HEAD
- `waiting transactions` - transactions that lock hot-write tables and then idle, that lead to stuck other transactions.
- `deadlocks` - simultaneous transactions where each hold locks that the other transactions want.
=======
- `waiting transactions` - transactions that lock hot-write tables and then idle, leading to other transactions getting stuck
- `deadlocks` - simultaneous transactions where each holds locks that the other transactions want.
>>>>>>> 4f857737
- `temporary files` - queries that produce on-disk temporary files due to lack of `work_mem`.
- `terminate backends` - terminate random backends (or queries) using `pg_terminate_backend()`, `pg_cancel_backend()`.
- `failed connections` - exhaust all available connections (other clients unable to connect to Postgres).
- `fork connections` - execute single, short query in a dedicated connection (lead to excessive forking of Postgres backends).
- ...see built-in help for more runtime options.

#### Disclaimer

ATTENTION: USE ONLY FOR TESTING PURPOSES, DO NOT EXECUTE NOISIA WITHOUT COMPLETE UNDERSTANDING WHAT YOU REALLY DO, RECKLESS USAGE WILL CAUSE PROBLEMS.

DISCLAIMER: THIS SOFTWARE PROVIDED AS-IS WITH NO CARES AND GUARANTEES RELATED TO YOUR DATABASES. USE AT YOUR OWN RISK.


#### Installation and usage
Check out [releases](https://github.com/lesovsky/noisia/releases) page.
 
#### Using Docker
```shell script
docker pull lesovsky/noisia:latest
docker run --rm -ti lesovsky/noisia:latest noisia --help
```

#### Using in your own code
You can import `noisia` and use necessary workloads in your code. Always use contexts to avoid infinite run. See tiny example below:

```go
package main

import (
	"context"
	"fmt"
	"github.com/lesovsky/noisia/waitxacts"
	"github.com/rs/zerolog"
	"log"
	"os"
	"time"
)

func main() {
	config := waitxacts.Config{
		Conninfo:    "host=127.0.0.1",
		Jobs:        2,
		LocktimeMin: 5*time.Second,
		LocktimeMax: 20*time.Second,
	}

	logger := zerolog.New(zerolog.ConsoleWriter{Out: os.Stdout, TimeFormat: time.RFC3339}).Level(zerolog.InfoLevel).With().Timestamp().Logger()

	ctx, cancel := context.WithTimeout(context.Background(), 4*time.Second)
	defer cancel()

	w, err := waitxacts.NewWorkload(config, logger)
	if err != nil {
		log.Panicln(err)
	}
	
	err = w.Run(ctx)
	if err != nil {
		fmt.Println(err)
	}
}
```

#### Workload impact

<<<<<<< HEAD
Running workloads could impact on already running workload produced by other applications. This impact might be expressed as performance degradation, transactions stuck, canceled queries, disconnected clients, etc.
=======
Running workloads could impact already running workloads produced by other applications. This impact might be expressed as performance degradation, transactions getting stuck, cancelled queries, disconnected clients, etc.
>>>>>>> 4f857737

| Workload  | Impact? |
| :---         |     :---:      |
| deadlocks  | No  |
| failconns  | **Yes**: exhaust `max_connections` limit; this leads to other clients are unable to connect to Postgres |
| forkconns  | **Yes**: excessive creation of Postgres child processes; potentially might lead to `max_connections` exhaustion |
| idlexacts  | **Yes**: might lead to tables and indexes bloat |
| rollbacks  | No  |
| tempfiles  | **Yes**: might increase storage utilization and degrade storage performance  |
| terminate  | **Yes**: already established database connections could be terminated accidentally  |
| waitxacts  | **Yes**: locks heavy-write tables; this leads to blocking concurrently executed queries  |

#### Contribution
- PR's are welcome.
- Ideas could be proposed [here](https://github.com/lesovsky/noisia/discussions)
- About grammar issues or typos let me know [here](https://github.com/lesovsky/noisia/discussions/8).

#### License
BSD-3. See [LICENSE](LICENSE) for more details.<|MERGE_RESOLUTION|>--- conflicted
+++ resolved
@@ -7,13 +7,8 @@
 #### Supported workloads:
 - `idle transactions` - active transactions on hot-write tables that do nothing during their lifetime.
 - `rollbacks` - fake invalid queries that generate errors and increase rollbacks counter.
-<<<<<<< HEAD
-- `waiting transactions` - transactions that lock hot-write tables and then idle, that lead to stuck other transactions.
-- `deadlocks` - simultaneous transactions where each hold locks that the other transactions want.
-=======
 - `waiting transactions` - transactions that lock hot-write tables and then idle, leading to other transactions getting stuck
 - `deadlocks` - simultaneous transactions where each holds locks that the other transactions want.
->>>>>>> 4f857737
 - `temporary files` - queries that produce on-disk temporary files due to lack of `work_mem`.
 - `terminate backends` - terminate random backends (or queries) using `pg_terminate_backend()`, `pg_cancel_backend()`.
 - `failed connections` - exhaust all available connections (other clients unable to connect to Postgres).
@@ -79,11 +74,7 @@
 
 #### Workload impact
 
-<<<<<<< HEAD
-Running workloads could impact on already running workload produced by other applications. This impact might be expressed as performance degradation, transactions stuck, canceled queries, disconnected clients, etc.
-=======
 Running workloads could impact already running workloads produced by other applications. This impact might be expressed as performance degradation, transactions getting stuck, cancelled queries, disconnected clients, etc.
->>>>>>> 4f857737
 
 | Workload  | Impact? |
 | :---         |     :---:      |
